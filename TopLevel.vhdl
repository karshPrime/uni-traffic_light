----------------------------------------------------------------------------------------------
-- Traffic.vhd
--
-- Traffic light system to control an intersection
--
-- Accepts inputs from two car sensors and two pedestrian call buttons Controls two sets of 
-- lights consisting of Red, Amber and Green traffic lights and a pedestrian walk light.
----------------------------------------------------------------------------------------------

library IEEE;
use IEEE.STD_LOGIC_1164.ALL;
use IEEE.STD_LOGIC_ARITH.ALL;
use IEEE.STD_LOGIC_UNSIGNED.ALL;

entity Traffic is
    Port (	Reset      : in   STD_LOGIC;
				Clock      : in   STD_LOGIC;

				-- for debug
				debugLED   : out  STD_LOGIC;
				LEDs       : out  STD_LOGIC_VECTOR(3 downto 0);

				-- Car and pedestrian buttons
				CarEW      : in   STD_LOGIC; -- Car on EW road
				CarNS      : in   STD_LOGIC; -- Car on NS road
				PedEW      : in   STD_LOGIC; -- Pedestrian moving EW (crossing NS road)
				PedNS      : in   STD_LOGIC; -- Pedestrian moving NS (crossing EW road)

           -- Light control
				LightsEW   : out STD_LOGIC_VECTOR (1 downto 0);  -- controls EW lights
				LightsNS   : out STD_LOGIC_VECTOR (1 downto 0)); -- controls NS lights
end Traffic;

----------------------------------------------------------------------------------------------

architecture Behavioral of Traffic is
-- Encoding for lights
CONSTANT RED   : STD_LOGIC_VECTOR(1 downto 0) := "00";
CONSTANT AMBER : STD_LOGIC_VECTOR(1 downto 0) := "01";
CONSTANT GREEN : STD_LOGIC_VECTOR(1 downto 0) := "10";
CONSTANT WALK  : STD_LOGIC_VECTOR(1 downto 0) := "11";

-- defining states
type StateType is (GreenNS, GreenEW, AmberEW, AmberNS);
Signal State, NextState : StateType;

-- defining counter
CONSTANT COUNTER_MAX : INTEGER := 1535;
Signal Counter : NATURAL RANGE 0 to COUNTER_MAX := 0;

-- memory signals
Signal mCarEW, mCarNS, mPedEW, mPedNS : STD_LOGIC := '0';
Signal cCarEW, cCarNS, cPedEW, cPedNS : STD_LOGIC := '0';

-- for individual light delays
Signal PedWait, AmberWait, MinWait, WaitEnable : STD_LOGIC := '0';

begin
	debugLed <= Reset;                              -- Show reset status on FPGA LED
	LEDs     <= (mCarEW, mCarNS, mPedEW, mPedNS);   -- display stored values in Debug LEDs

	--[ Async reset and synchronised state change ]--------------------------------------------
	SyncProcess:
	Process(Reset, Clock)
	begin
		if (Reset = '1') then  -- async reset
			State  <= GreenEW;  -- defalut state
		elsif rising_edge(Clock) then
			State <= NextState; -- at clock edge, change state
		end if;
	end process SyncProcess;

	--[ Counter for delays ]-------------------------------------------------------------------
	Timer:
	Process(WaitEnable, Clock, Reset)
	begin
		if (Reset = '1') then                 -- async reset
			Counter <= 0;                      -- clear counter
		elsif (WaitEnable = '1') then         -- if counter requested to run
			if rising_edge(Clock) then         -- at clock edge
				if (Counter = COUNTER_MAX) then -- if counter is already the max it could be
					Counter <= 0;                -- clear counter
				else
					Counter <= Counter + 1;      -- increment counter
				end if;
			end if;
		else
			Counter <= 0;                      -- clear counter when not needed
		end if;
	end Process Timer;
	
	-- change wait status depending on counter count
	MinWait   <= '1' when (Counter = 511)  else '0';
	AmberWait <= '1' when (Counter = 1023) else '0';
	PedWait   <= '1' when (Counter = 1535) else '0';

	--[ State change conditions and processes ]------------------------------------------------
	CombinationalProcess:
	Process(State, MinWait, PedWait, AmberWait)
	begin
		-- default values; latch prevention
		LightsNS   <= RED;
		LightsEW   <= RED;
		cCarEW     <= '0';
		cCarNS     <= '0';
		cPedEW     <= '0';
		cPedNS     <= '0';
		WaitEnable <= '1';
		NextState  <= State;

		case State is
			when GreenEW =>
				LightsEW   <= GREEN;          -- change lights for this state

				-- change state only when a car is ditected on other road or ped wants to cross 
				-- the current road, and the current light has been on for minimum time.
				if (MinWait = '1' and (mCarNS = '1' or mPedNS = '1')) then
					WaitEnable <= '0';			-- turn off counter once its at minWait
					NextState  <= AmberNS;		-- define next state

				-- if ped wishes to cross the other road
				elsif (mPedEW = '1') then
					if (PedWait  = '1') then	-- clear cross light after allocated crossing time
						WaitEnable <= '0';		-- turn off counter once its at pedWait
						cPedEW     <= '1';		-- clear ped crossing request
					else
						LightsEW   <= WALK;     -- while counter < max allowed; show crossing sign
					end if;
					
				-- latch prevention
				else
					NextState <= GreenEW;
				end if;


			when GreenNS =>                  -- same process as above, but for different Lights
				LightsNS   <= GREEN;
				if (MinWait = '1' and (mCarEW = '1' or mPedEW = '1')) then
					WaitEnable <= '0';
					NextState  <= AmberEW;
				elsif (mPedNS = '1') then
					if (PedWait  = '1') then
						WaitEnable <= '0';
						cPedNS     <= '1';
					else
						LightsNS   <= WALK;
					end if;
				else
					NextState <= GreenNS;
				end if;


			when AmberNS =>
				LightsNS   <= AMBER;          -- change lights for this state
				cCarNS     <= '1';            -- clear car requests (not required anymore)

				-- change state only when the current light has been ON for min time
				if (AmberWait = '1') then
					WaitEnable <= '0';         -- disable counter
					NextState  <= GreenNS;     -- define next state
				else
					NextState <= AmberNS;
				end if;


			when AmberEW =>                  -- same process as above, but for different Lights
				LightsEW   <= AMBER;
				cCarEW     <= '1';
				if (AmberWait = '1') then
					WaitEnable <= '0';
					NextState <= GreenEW;
				else
					NextState <= AmberEW;
				end if;

		end case State;

	end process CombinationalProcess;

	--[ save button value in signals until asked to clear ]------------------------------------
	MemorySave:
	Process(Reset, CarEW, CarNS, cCarEW, cCarNS, clock)
	begin
<<<<<<< HEAD
		if Reset = '1' or cCarEW = '1' then
			mCarEW <= '0';
			mCarNS <= '0';
			mPedEW <= '0';
			mPedNS <= '0';
		elsif rising_edge(clock) then
			if    cCarEW = '1' then mCarEW <= '0';
			elsif cCarNS = '1' then	mCarNS <= '0';
			elsif cPedEW = '1' then mPedEW <= '0';
			elsif cPedNS = '1' then mPedNS <= '0';
			elsif CarEW  = '1' then mCarEW <= '1';
			elsif CarNS  = '1' then mCarNS <= '1';
			elsif PedEW  = '1' then mPedEW <= '1';
			elsif PedNS  = '1' then mPedNS <= '1';
			end if;
		end if;
=======
		if Reset = '1' then
			mCarEW <= '0';
			mCarNS <= '0';
		elsif rising_edge(clock) then
			if    cCarEW = '1' then mCarEW <= '0';
			elsif cCarNS = '1' then mCarNS <= '0';
			elsif (CarEW = '1' and State /= GreenEW) then mCarEW <= '1';
			elsif (CarNS = '1' and State /= GreenNS) then mCarNS <= '1';
			end if;
		end if;
	end Process MemorySave;

	PedSave:
	Process(Reset, cPedNS, cPedEW, PedEW, PedNS)
	begin
		if Reset = '1' then
			mPedEW <= '0';
			mPedNS <= '0';
		elsif cPedEW = '1' then mPedEW <= '0';
		elsif cPedNS = '1' then mPedNS <= '0';
		elsif PedEW = '1'  then mPedEW <= '1';
		elsif PedNS = '1'  then mPedNS <= '1';
		end if;
	end Process PedSave;

>>>>>>> 42039c84

	end Process MemorySave;
end architecture;<|MERGE_RESOLUTION|>--- conflicted
+++ resolved
@@ -181,24 +181,6 @@
 	MemorySave:
 	Process(Reset, CarEW, CarNS, cCarEW, cCarNS, clock)
 	begin
-<<<<<<< HEAD
-		if Reset = '1' or cCarEW = '1' then
-			mCarEW <= '0';
-			mCarNS <= '0';
-			mPedEW <= '0';
-			mPedNS <= '0';
-		elsif rising_edge(clock) then
-			if    cCarEW = '1' then mCarEW <= '0';
-			elsif cCarNS = '1' then	mCarNS <= '0';
-			elsif cPedEW = '1' then mPedEW <= '0';
-			elsif cPedNS = '1' then mPedNS <= '0';
-			elsif CarEW  = '1' then mCarEW <= '1';
-			elsif CarNS  = '1' then mCarNS <= '1';
-			elsif PedEW  = '1' then mPedEW <= '1';
-			elsif PedNS  = '1' then mPedNS <= '1';
-			end if;
-		end if;
-=======
 		if Reset = '1' then
 			mCarEW <= '0';
 			mCarNS <= '0';
@@ -224,7 +206,5 @@
 		end if;
 	end Process PedSave;
 
->>>>>>> 42039c84
-
-	end Process MemorySave;
-end architecture;+end architecture;
+
