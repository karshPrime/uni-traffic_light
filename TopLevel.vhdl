--- conflicted
+++ resolved
@@ -186,7 +186,6 @@
 			mCarNS <= '0';
 			mPedEW <= '0';
 			mPedNS <= '0';
-<<<<<<< HEAD
 		elsif rising_edge(clock) then
 			if    cCarEW = '1' then mCarEW <= '0';
 			elsif cCarNS = '1' then	mCarNS <= '0';
@@ -197,16 +196,7 @@
 			elsif PedEW  = '1' then mPedEW <= '1';
 			elsif PedNS  = '1' then mPedNS <= '1';
 			end if;
-=======
-		elsif (CarEW = '1' and State /= GreenEW) then
-			mCarEW <= '1';
-		elsif (CarNS = '1' and State /= GreenNS) then
-			mCarNS <= '1';
-		elsif PedEW = '1' then
-			mPedEW <= '1';
-		elsif PedNS = '1' then
-			mPedNS <= '1';
->>>>>>> 548d5b01
 		end if;
+
 	end Process MemorySave;
 end architecture;